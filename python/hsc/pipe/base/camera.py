#!/usr/bin/env python

import os
import errno
import lsst.daf.persistence as dafPersist

def getButler(instrument, rerun=None, **kwargs):
    """Return a butler for the appropriate instrument"""
    if rerun is None:
        rerun = os.environ["LOGNAME"]

    envar = "SUPRIME_DATA_DIR"

    if instrument.lower() in ["hsc", "hscsim"]:
        import lsst.obs.hscSim as obsHsc
        Mapper = obsHsc.HscSimMapper
        addDir = "HSC"
    elif instrument.lower() in ["suprimecam", "suprime-cam", "sc"]:
        import lsst.obs.suprimecam as obsSc
        Mapper = obsSc.SuprimecamMapper
        addDir = "SUPA"
    else:
        raise RuntimeError("Unrecognised instrument: %s" % instrument)

    if kwargs.get('root', None):
        root = kwargs['root']
    else:
        if not os.environ.has_key(envar):
            raise RuntimeError("You must define $%s ; did you setup suprime_data?" % envar)
        
        root = os.path.join(os.environ[envar], addDir)
        kwargs['root'] = root

    if not kwargs.get('outputRoot', None):
        outPath = os.path.join(root, "rerun", rerun)
        kwargs['outputRoot'] = outPath
        if not os.path.exists(outPath):
            # Subject to race condition
            try:
                os.makedirs(outPath) # should be in butler
            except OSError, e:
                if not e.errno == errno.EEXIST:
                    raise

<<<<<<< HEAD
=======
    if instrument.lower() in ["hsc", "hscsim"]:
        import lsst.obs.hscSim as obsHsc
        mapper = obsHsc.HscSimMapper(**kwargs)
    elif instrument.lower() in ["suprimecam", "suprime-cam", "sc"]:
        import lsst.obs.suprimecam as obsSc
        mapper = obsSc.SuprimecamMapper(**kwargs)
    elif instrument.lower() in ["suprimecam-mit", "sc-mit", "mit"]:
        import lsst.obs.suprimecam as obsSc
        mapper = obsSc.SuprimecamMapper(mit=True, **kwargs)
    else:
        raise RuntimeError("Unrecognised instrument: %s" % instrument)

>>>>>>> 35983533

    mapper = Mapper(**kwargs)

    return dafPersist.ButlerFactory(mapper=mapper).create()


def getNumCcds(instrument):
    """Return the number of CCDs in an instrument"""
    # XXX This could be done by inspecting the number of Ccds in butler.mapper.camera
    if instrument.lower() in ["hsc", "hscsim"]:
        return 104
    if instrument.lower() in ["suprimecam", "suprime-cam", "sc"]:
        return 10
    elif instrument.lower() in ["suprimecam-mit", "mit"]:
        return 10
    raise RuntimeError("Unrecognised instrument: %s" % instrument)
<|MERGE_RESOLUTION|>--- conflicted
+++ resolved
@@ -19,6 +19,10 @@
         import lsst.obs.suprimecam as obsSc
         Mapper = obsSc.SuprimecamMapper
         addDir = "SUPA"
+    elif instrument.lower() in ["suprimecam-mit", "sc-mit", "mit"]:
+        import lsst.obs.suprimecam as obsSc
+        Mapper = obsSc.SuprimecamMapper
+        kwargs['mit'] = True
     else:
         raise RuntimeError("Unrecognised instrument: %s" % instrument)
 
@@ -42,22 +46,6 @@
                 if not e.errno == errno.EEXIST:
                     raise
 
-<<<<<<< HEAD
-=======
-    if instrument.lower() in ["hsc", "hscsim"]:
-        import lsst.obs.hscSim as obsHsc
-        mapper = obsHsc.HscSimMapper(**kwargs)
-    elif instrument.lower() in ["suprimecam", "suprime-cam", "sc"]:
-        import lsst.obs.suprimecam as obsSc
-        mapper = obsSc.SuprimecamMapper(**kwargs)
-    elif instrument.lower() in ["suprimecam-mit", "sc-mit", "mit"]:
-        import lsst.obs.suprimecam as obsSc
-        mapper = obsSc.SuprimecamMapper(mit=True, **kwargs)
-    else:
-        raise RuntimeError("Unrecognised instrument: %s" % instrument)
-
->>>>>>> 35983533
-
     mapper = Mapper(**kwargs)
 
     return dafPersist.ButlerFactory(mapper=mapper).create()
